--- conflicted
+++ resolved
@@ -174,20 +174,6 @@
 
     enable_traps!(data)
 
-<<<<<<< HEAD
-    data.generation_model               = generation_beer_lambert #generation_uniform #generation_beer_lambert
-
-    ## Here, the user gives information on which indices belong to ionic charge carriers and in which regions these charge carriers are present.
-    ## In this application ion vacancies only live in active perovskite layer
-    data.boundary_type[bregionAcceptor] = schottky_contact
-    data.boundary_type[bregionDonor]    = ohmic_contact
-
-    ## possible choices: scharfetter_gummel, scharfetter_gummel_graded, excess_chemical_potential,
-    ## excess_chemical_potential_graded, diffusion_enhanced, generalized_sg
-    data.flux_approximation             = excess_chemical_potential
-
-    println("*** done\n")
-=======
     ## Possible choices: GenerationNone, GenerationUniform, GenerationBeerLambert
     data.generation_model               = GenerationBeerLambert
 
@@ -203,7 +189,6 @@
     if test == false
         println("*** done\n")
     end
->>>>>>> 3fce48d6
 
     ################################################################################
     if test == false
@@ -347,36 +332,10 @@
     initialGuess          = unknowns(ctsys)
     solution              = unknowns(ctsys)
 
-<<<<<<< HEAD
-    data.calculation_type = inEquilibrium
-
-=======
->>>>>>> 3fce48d6
     ## solve thermodynamic equilibrium and update initial guess
     solution              = equilibrium_solve!(ctsys, control = control, nonlinear_steps = 20)
     initialGuess         .= solution
 
-<<<<<<< HEAD
-    println("*** done\n")
-
-    if plotting
-        ## ##### set legend for plotting routines #####
-        label_energy   = Array{String, 2}(undef, 2, numberOfCarriers) # band-edge energies and potential
-        label_density  = Array{String, 1}(undef, numberOfCarriers)
-        label_solution = Array{String, 1}(undef, numberOfCarriers)
-
-        ## for electrons
-        label_energy[1, iphin] = "\$E_c-q\\psi\$";       label_energy[2, iphin] = "\$ - q \\varphi_n\$"
-        label_density[iphin]   = "n";                    label_solution[iphin]  = "\$ \\varphi_n\$"
-
-        ## for holes
-        label_energy[1, iphip] = "\$E_v-q\\psi\$";       label_energy[2, iphip] = "\$ - q \\varphi_p\$"
-        label_density[iphip]   = "p";                    label_solution[iphip]  = "\$ \\varphi_p\$"
-
-        ## for traps
-        # label_energy[1, iphit] = "\$E_{\\tau}-q\\psi\$"; label_energy[2, iphit] = "\$ - q \\varphi_{\\tau}\$"
-        # label_density[iphit]   = "\$n_{\\tau}\$";        label_solution[iphit]  = "\$ \\varphi_{\\tau}\$"
-=======
     if test == false
         println("*** done\n")
     end
@@ -384,7 +343,6 @@
     if plotting
         label_solution, label_density, label_energy = set_plotting_labels(data)
 
->>>>>>> 3fce48d6
         ## ##### set legend for plotting routines #####
         plot_energies(Plotter, grid, data, solution, "Equilibrium", label_energy)
         Plotter.figure()
@@ -432,13 +390,9 @@
         ## increase generation rate with bias
         ctsys.data.λ2 = 10.0^(-biasSteps + i)
 
-<<<<<<< HEAD
-        println("bias: Δu = $(Δu)")
-=======
         if test == false
             println("bias: Δu = $(Δu)")
         end
->>>>>>> 3fce48d6
 
         ## solve time step problems with timestep Δt
         solve!(solution, initialGuess, ctsys, control  = control, tstep = Inf)
