"""
$(TYPEDEF)

Struct holding physical data for drift-diffusion simulation of semiconductor device.
If there are ``N`` number of species, it is assumed that the first ``N-1``ones
correspond to the charge carriers and the final one to the electrostatic potential.

$(TYPEDFIELDS)
"""

mutable struct DDFermiData <: VoronoiFVM.AbstractData

    # integer numbers
    numberOfNodes               ::  Int64
    numberOfRegions             ::  Int64
    numberOfBoundaryRegions     ::  Int64
    numberOfSpecies             ::  Int64

    # real numbers
    temperature                 ::  Float64
    UT                          ::  Float64
    λ1                          ::  Float64
    λ2                          ::  Float64

    # booleans
    inEquilibrium               ::  Bool

    # number of boundary regions
    contactVoltage              ::  Array{Float64,1}

    # number of carriers
    chargeNumbers               ::  Array{Float64,1}
    F                           ::  Array{Function,1}

    # number of boundary regions x number of carriers
    bBandEdgeEnergy             ::  Array{Float64,2}
    bDensityOfStates            ::  Array{Float64,2}
    bDoping                     ::  Array{Float64,2}

    # number of regions x number of carriers
    doping                      ::  Array{Float64,2}
    densityOfStates             ::  Array{Float64,2}
    bandEdgeEnergy              ::  Array{Float64,2}
    mobility                    ::  Array{Float64,2}
    recombinationSRHLifetime    ::  Array{Float64,2}
    recombinationSRHTrapDensity ::  Array{Float64,2}
    recombinationAuger          ::  Array{Float64,2}

    # number of regions
    dielectricConstant          ::  Array{Float64,1}
    electronSpinRelaxationTime  ::  Array{Float64,1}
    holeSpinRelaxationTime      ::  Array{Float64,1}
    generationEmittedLight      ::  Array{Float64,1}
    generationPrefactor         ::  Array{Float64,1}
    generationAbsorption        ::  Array{Float64,1}
    recombinationRadiative      ::  Array{Float64,1}

    # number of nodes x number of carriers
    dopingNode                  ::  Array{Float64,2}
    densityOfStatesNode         ::  Array{Float64,2}   # still needs to be implemented
    bandEdgeEnergyNode          ::  Array{Float64,2}   # still needs to be implemented

    # standard constructor
    # DDFermiData(... all args ...) = new(... all args ...)

end

function emptyFunction()
end

"""

$(SIGNATURES)

Simplified constructors for DDFermiData which takes only the
number of regions, number of boundary regions and the number
of charge carriers as input.

"""

function DDFermiData(numberOfNodes::Int64, numberOfRegions=3::Int64, numberOfBoundaryRegions=2::Int64, numberOfSpecies=3::Int64)
    DDFermiData(

    # integer numbers
    numberOfNodes,
    numberOfRegions,
    numberOfBoundaryRegions,
    numberOfSpecies,

    # real numbers
    300 * K,                                                                 # temperature
    (kB * 300 * K ) / q,                                                     # thermal voltage
    1.0,                                                                     # λ1: embedding parameter for NLP
    0.0,                                                                     # λ2: embedding parameter for G

    # booleans
    true,                                                                    # inEquilibrium

    # number of boundary regions
    Array{Float64,1}(undef,numberOfBoundaryRegions),                         # contactVoltage

    # number of charge carriers = number of species - 1
    Array{Float64,1}(undef,numberOfSpecies-1),                               # chargeNumbers
    fill!(similar(Array{Function,1}(undef,numberOfSpecies-1),Function),exp), # F (Boltzmann)

    # number of boundary regions x number of carriers
    Array{Float64,2}(undef,numberOfBoundaryRegions,numberOfSpecies-1),       # bBandEdgeEnergy
    Array{Float64,2}(undef,numberOfBoundaryRegions,numberOfSpecies-1),       # bDensityOfStates
    zeros(Float64,         numberOfBoundaryRegions,numberOfSpecies-1),       # bDoping

    # number of regions x number of charge carriers
    zeros(Float64,      numberOfRegions,numberOfSpecies-1),                  # doping

    Array{Float64,2}(undef,numberOfRegions,numberOfSpecies-1),               # densityOfStates
    Array{Float64,2}(undef,numberOfRegions,numberOfSpecies-1),               # bandEdgeEnergy
    Array{Float64,2}(undef,numberOfRegions,numberOfSpecies-1),               # mobility
    Array{Float64,2}(undef,numberOfRegions,2),                               # recombinationSRHLifetime
    Array{Float64,2}(undef,numberOfRegions,2),                               # recombinationSRHTrapDensity
    Array{Float64,2}(undef,numberOfRegions,2),                               # recombinationAuger

    # number of regions
    Array{Float64,1}(undef,numberOfRegions),                                 # dielectricConstant
    Array{Float64,1}(undef,numberOfRegions),                                 # electronSpinRelaxationTime
    Array{Float64,1}(undef,numberOfRegions),                                 # holeSpinRelaxationTime
    Array{Float64,1}(undef,numberOfRegions),                                 # generationEmittedLight
    Array{Float64,1}(undef,numberOfRegions),                                 # generationPrefactor
    Array{Float64,1}(undef,numberOfRegions),                                 # generationAbsorption
    Array{Float64,1}(undef,numberOfRegions),                                 # recombinationRadiative

    # number of nodes x number of carriers
    spzeros(Float64,numberOfNodes,numberOfSpecies-1),                        # dopingNode
    spzeros(Float64,numberOfNodes,numberOfSpecies-1),                        # densityOfStatesNode
    spzeros(Float64,numberOfNodes,numberOfSpecies-1)                         # bandEdgeEnergyNode
    )

end

function Base.show(io::IO, this::DDFermiData)
    for name in fieldnames(typeof(this))[1:end-3] # exclude the nodal dependent values
        @printf("%30s = ",name)
        println(io,getfield(this,name))
    end
end

"""

$(SIGNATURES)

The argument of the distribution function for interior nodes:

    z / UT  * ( (phi - psi) + E / q ).

"""
function etaFunction(u,node::VoronoiFVM.Node,data::DDFermi.DDFermiData,icc::Int64,ipsi::Int64)
    E  = data.bandEdgeEnergy[node.region,icc] + data.bandEdgeEnergyNode[node.index,icc]
    data.chargeNumbers[icc] / data.UT * ( (u[icc] - u[ipsi]) + E / q )
end

"""

$(SIGNATURES)

The argument of the distribution function for boundary nodes:
    z / UT  * ( (phi_at_boundary - psi) + E / q ).
"""

function etaFunction(u,bnode::VoronoiFVM.BNode,data::DDFermi.DDFermiData,icc::Int64,ipsi::Int64)
    # bnode.index refers to index in overall mesh
    E  = data.bBandEdgeEnergy[bnode.region,icc] + data.bandEdgeEnergyNode[bnode.index,icc]
    data.chargeNumbers[icc] / data.UT * ( (data.contactVoltage[bnode.region]- u[ipsi]) + E / q )
end

"""

$(SIGNATURES)

The argument of the distribution function for edges:

    z / UT  * ( (phi_at_edge - psi) + E / q ).

"""

function etaFunction(u,edge::VoronoiFVM.Edge,data::DDFermi.DDFermiData,icc::Int64,ipsi::Int64)
    E  = data.bandEdgeEnergy[edge.region,icc] + data.bandEdgeEnergyNode[edge.icell,icc] #icell: Number of discretization cell the edge is invoked from
    data.chargeNumbers[icc] / data.UT * ( (u[icc] - u[ipsi]) + E / q )
end

"""

$(SIGNATURES)

The argument of the distribution function for floats

    z / UT  * ( (phi - psi) + E / q ).

"""

function etaFunction(u,inode::Union{Int32,Int64},data::DDFermi.DDFermiData,ireg::Union{Int32,Int64},icc::Int64,ipsi::Int64)
    E  = data.bandEdgeEnergy[ireg,icc] + data.bandEdgeEnergyNode[inode,icc]
    data.chargeNumbers[icc] / data.UT * ( (u[icc] - u[ipsi]) + E / q )
end

"""

$(SIGNATURES)

The argument of the distribution function for given psi and phi:

    z / UT  * ( (phi_at_edge - psi) + E / q ).

E and z are given as vectors. This function may be used to compute 
the charge density.    
"""

function etaFunction(psi,phi,UT,E::Array,z::Array)
    # println(z ./ UT .* ( (phi - psi) .+ E / q ))
    z ./ UT .* ( (phi - psi) .+ E / q )
end

"""
$(SIGNATURES)

Creates the boundary conditions via a penalty approach with penalty parameter 1/α.
For example, the right-hand side for the electrostatic potential is implemented as

    f[ipsi]  = -1/α *  q * ( (p - N_a) - (n - N_d) ),

assuming a bipolar semiconductor. In general, for some charge number `z_i`

    f[ipsi] =  -1/α *  q * sum_i { z_i * (c_i - N_i) }.

The boundary conditions for the charge carrier are set in the main file. Hence,

    f[icc] = 0

for all charge carriers `icc`.

"""
function breaction!(f,u,bnode,data)

    # parameters
    α    = 1.0/VoronoiFVM.Dirichlet         # tiny penalty value
    α    = 1.0e-10                          # tiny penalty value
    ipsi = data.numberOfSpecies             # final index for electrostatic potential

    # NICHT SCHÖN: Problem interior and boundary nodes sind beide bnodes...
    ### TESTEN AUF ÄU?EREN RAND 
    # bnode.coord
    # if bnode.region == 1 || bnode.region == 2 

        for icc = 1:data.numberOfSpecies - 1

            eta = etaFunction(u,bnode,data,icc,ipsi) # calls etaFunction(u,bnode::VoronoiFVM.BNode,data,icc,ipsi)

            f[ipsi] = f[ipsi] - data.chargeNumbers[icc] * data.bDoping[bnode.region,icc]                             # subtract doping
            f[ipsi] = f[ipsi] + data.chargeNumbers[icc] * data.bDensityOfStates[bnode.region,icc] * data.F[icc](eta)  # add charge carrier

            # boundary conditions for charge carriers are set in main program
            f[icc]  = 0.0

        end

        f[ipsi] = -1/α *  q * data.λ1 * f[ipsi]
        # println(f[ipsi].value)

     
    # NICHT SCHÖN: Problem interior and boundary nodes sind beide bnodes...  
    ### TESTEN AUF INNEREN RAND  
    # elseif bnode.region == 3 || bnode.region == 4 

    #     iphin = 1 
    #     iphip = 2

    #     sn = 1e-8 * cm / s
    #     sp = 1e-8 * cm / s

    #     for icc = 1:data.numberOfSpecies - 1

    #         n = computeDensities(u, bnode.index, data, bnode.region, iphin, ipsi)  
    #         p = computeDensities(u, bnode.index, data, bnode.region, iphip, ipsi) 

    #         # surface recombination
    #         f[icc] = 1 / (  1/sp*(n+data.recombinationSRHTrapDensity[bnode.region,iphin]) 
    #                       + 1/sn*(p+data.recombinationSRHTrapDensity[bnode.region,iphip]) )

    #         f[icc]  =  q * data.chargeNumbers[icc] * f[icc] * n * p * ( 1 - exp( (u[iphin]-u[iphip])/data.UT )  )
    #     end

    # end

end
"""
$(SIGNATURES)

Boundary reaction term for densities.
"""

function breactionDensities!(f,u,bnode,data)

    # parameters
    α    = 1.0/VoronoiFVM.Dirichlet         # tiny penalty value
    ipsi = data.numberOfSpecies             # final index for electrostatic potential

    for icc = 1:data.numberOfSpecies - 1

        eta = etaFunction(u,bnode,data,icc,ipsi) # calls etaFunction(u,bnode::VoronoiFVM.BNode,data,icc,ipsi)

        f[ipsi] = f[ipsi] - data.chargeNumbers[icc] * data.bDoping[bnode.region,icc]                            # subtract doping
        f[ipsi] = f[ipsi] + data.chargeNumbers[icc] * data.bDensityOfStates[bnode.region,icc] * data.F(eta) 

        # boundary conditions for charge carriers are set in main program
        f[icc]  = 0.0 # data.bDensityOfStates[bnode.region,icc] * data.F(eta) - data.chargeNumbers[icc] * u[icc]

    end
    f[ipsi] = -1/α *  q * data.λ1 * f[ipsi]

end


"""
(SIGNATURES)

Generation rate.
"""

<<<<<<< HEAD
function generation(data,node)

    return data.λ2 * 2.5e21 / (cm^3 * s)    # Phil considers a uniform generation rate (but only in the intrinsic layer)

=======
function generation(node)
    #DA: put it off for the laser simulation
    return 0.0 #2.5e2 / (cm^3 * s)  # 2.5e21 / (cm^3 * s)    # Phil considers a uniform generation rate (but only in the intrinsic layer)
>>>>>>> 987aa757
end

"""
$(SIGNATURES)

Sets up the right-hand sides. Assuming a bipolar semiconductor
the right-hand side for the electrostatic potential becomes

  ``f[ψ]  = - q ((p - N_a) - (n - N_d) ) = - q  \\sum  z_i  (c_i - N_i) ``

and the right-hand sides for the charge carriers yields

``f[c_i] =  z_i  q  R ``

for a charge number ``z_i`` and all charge carriers ``c_i``.
The recombination includes radiative, Auger and Shockley-Read-Hall
recombination.

The recombination is only implemented for electron and holes and assumes
that the electron index is 1 and the hole index is 2. 

"""
function reaction!(f,u,node,data)

    # indices
    iphin = 1
    iphip = 2
    ipsi  = data.numberOfSpecies             # final index for electrostatic potential
    ireg  = node.region
    inode = node.index
    exponentialTerm = exp( (u[iphin] - u[iphip])/ data.UT )

    for icc = 1:2  # for electrons and holes

        eta = etaFunction(u,node,data,icc,ipsi) # calls etaFunction(u,node::VoronoiFVM.Node,data,icc,ipsi)

        f[ipsi] = f[ipsi] - data.chargeNumbers[icc] * data.doping[node.region,icc]                               # subtract doping
        f[ipsi] = f[ipsi] + data.chargeNumbers[icc] * data.densityOfStates[node.region,icc] * data.F[icc](eta)   # add charge carrier

        if data.inEquilibrium == true 

            f[icc] = u[icc] - 0.0

        else

            n = computeDensities(u, inode, data, ireg, iphin, ipsi)  
            p = computeDensities(u, inode, data, ireg, iphip, ipsi) 

            # radiative recombination
            f[icc] = data.recombinationRadiative[ireg]

            # Auger recombination
            f[icc] = f[icc] + (data.recombinationAuger[ireg,iphin] * n + data.recombinationAuger[ireg,iphip] *p)

            # SRH recombination
<<<<<<< HEAD
            f[icc] = f[icc] + 1 / (  data.recombinationSRHLifetime[ireg,iphip]*(n+data.recombinationSRHTrapDensity[ireg,iphin]) 
                                   + data.recombinationSRHLifetime[ireg,iphin]*(p+data.recombinationSRHTrapDensity[ireg,iphip]) )

            # full recombination
            f[icc]  = - q * data.chargeNumbers[icc] * (generation(data,node) - f[icc] * n * p * ( 1 - exp( (u[iphin]-u[iphip])/data.UT ) ) )
        end

        # try
        #     println(f[icc].value)
=======
            f[icc] = f[icc] + 1.0 / (  data.recombinationSRHLifetime[ireg,iphip] * (n + data.recombinationSRHTrapDensity[ireg,iphin]) 
                                + data.recombinationSRHLifetime[ireg,iphin] * (p + data.recombinationSRHTrapDensity[ireg,iphip]) )
         #end

        # full recombination
        # f[icc]  = + q * data.chargeNumbers[icc] * f[icc] * n * p * ( 1 - exp( (u[iphin]-u[iphip])/data.UT ) )
        #f[icc]  = - q * data.chargeNumbers[icc] * (generation(node) - f[icc] * n * p * ( 1.0 - exp( (u[iphin]-u[iphip])/data.UT ) ) )
        f[icc]  = + q * data.chargeNumbers[icc] *  f[icc] * n * p * ( 1.0 - exponentialTerm )  - q * data.chargeNumbers[icc] * generation(node)

        # try
        #     #println("try")
        #     if data.contactVoltage[1] == 1.4
        #     println(data.contactVoltage)
        #     println(node.index)
        #     println(f[icc].value)
        #     end
        #     # if (f[icc].value) == NaN
        #     #     println("---")
        #     #    println(generation(node))
        #     # end
>>>>>>> 987aa757
        # catch
        #     println(f[icc])
        # end

    end
    f[ipsi] = - q * data.λ1 * f[ipsi]

    # println(f[ipsi].value)
end

"""
(SIGNATURES)

Anissas simulation used this false implementation of the recombination.
"""

function reactionOld!(f,u,node,data)
    # parameters
    ipsi = data.numberOfSpecies             # final index for electrostatic potential
    for icc = 1:data.numberOfSpecies - 1
        eta = etaFunction(u,node,data,icc,ipsi) # calls etaFunction(u,node::VoronoiFVM.Node,data,icc,ipsi)

<<<<<<< HEAD
        f[ipsi] = f[ipsi] - data.chargeNumbers[icc] * data.doping[node.region,icc]  # subtract doping
        f[ipsi] = f[ipsi] + data.chargeNumbers[icc] * u[icc]                        # add charge carrier
        f[icc]  = 0.0
=======
        f[ipsi] = f[ipsi] - data.chargeNumbers[icc] * data.doping[node.region,icc]                          # subtract doping
        f[ipsi] = f[ipsi] + data.chargeNumbers[icc] * data.densityOfStates[node.region,icc] * data.F[icc](eta)   # add charge carrier
        f[ipsi] = f[ipsi] + data.chargeNumbers[icc] * data.densityOfStates[node.region,icc] * data.F[icc](eta)   # add charge carrier
>>>>>>> 987aa757

        ## add different recombination kernels r(n,p)
        for ireg = 1:data.numberOfRegions
            # radiative recombination
            f[icc] = data.recombinationRadiative[ireg]
            # Auger recombination
            f[icc] = f[icc] + sum(data.recombinationAuger[ireg,:] .* u[1:end-1])
            # SRH recombination
            f[icc] = f[icc] + 1 / ( sum(data.recombinationSRHLifetime[ireg,end:-1:1] .* (u[1:end-1] .+ data.recombinationSRHTrapDensity[ireg,1:end] ) ) )
        end
        # full recombination
        # note: typeof(vec .* vec) is Array so we compute (vec .* vec)[1]
        f[icc]  = + q * data.chargeNumbers[icc] * f[icc] * prod(u[1:end-1]) * ( 1 - prod( exp( (- data.chargeNumbers .* u[1:end-1])[1] ) ) )
        # try
        #     println(f[icc].value)
        # catch
        #     println(f[icc])
        # end
    end
<<<<<<< HEAD
    
    f[ipsi] = - q * data.λ1 * f[ipsi]
=======
    f[ipsi] = - q * f[ipsi]
>>>>>>> 987aa757
end


"""
$(SIGNATURES)

The storage term for time-dependent problems.
Currently, for the time-dependent current densities the implicit Euler scheme is used.
Hence, we have ``f[c_i] =  z_i  q ∂_t c_i`` and for the electrostatic potential ``f[ψ] = 0``.
"""

function storage!(f, u, node, data)
    ipsi = data.numberOfSpecies

    for icc = 1:data.numberOfSpecies - 1
        eta = etaFunction(u,node,data,icc,ipsi) # calls etaFunction(u,node::VoronoiFVM.Node,data,icc,ipsi)
        f[icc] = data.chargeNumbers[icc] * data.densityOfStates[node.region, icc] * data.F[icc](eta)
    end
    f[ipsi] = 0.0
end

"""
$(SIGNATURES)

Compute trap densities. Their computation is only implemented for electron and holes and assumes
that the electron index is 1 and the hole index is 2.  

"""
function trapDensity(icc,region, data, Et) ### nur Boltzmann!!
    iphin = 1
    iphip = 2
    Ei = 0.5 * (data.bandEdgeEnergy[region, iphin] + data.bandEdgeEnergy[region, iphip] + kB * data.temperature * (log(data.densityOfStates[region,iphip]) - log(data.densityOfStates[region,iphin])) ) 
    
    ni  =   sqrt(data.densityOfStates[region,iphin] * data.densityOfStates[region,iphip]) * exp(-(data.bandEdgeEnergy[region, iphin] - data.bandEdgeEnergy[region, iphip]) / (2 * kB * data.temperature)) / (cm^3)

return ni * exp(data.chargeNumbers[icc] * (Ei - Et)/ (kB * data.temperature))
end


<<<<<<< HEAD
"""
$(SIGNATURES)

The classical Scharfetter-Gummel flux scheme for densities.

"""

function ScharfetterGummelDensities!(f, u, edge, data)
    uk  = viewK(edge, u)
    ul  = viewL(edge, u)

    ipsi = data.numberOfSpecies
    ireg = edge.region

    dpsi     = ul[ipsi]- uk[ipsi]

    f[ipsi]  =  - data.dielectricConstant[ireg] * ε0 * dpsi

    # return zero flux in equilibrium
    if data.inEquilibrium == true 
        return
    end

    for icc = 1:data.numberOfSpecies-1

        j0    =  - data.chargeNumbers[icc] * q * data.mobility[ireg,icc] * data.UT

        nodel = edge.node[2]
        nodek = edge.node[1]

        bandEdgeDifference = data.bandEdgeEnergyNode[nodel, icc] - data.bandEdgeEnergyNode[nodek, icc]

        bp, bm = fbernoulli_pm( data.chargeNumbers[icc] * (dpsi - bandEdgeDifference/q)/ data.UT)
        f[icc] = - data.chargeNumbers[icc] * j0 * ( bm * ul[icc] - bp * uk[icc] )

    end

end

=======
>>>>>>> 987aa757

"""
$(SIGNATURES)

The classical Scharfetter-Gummel flux scheme.

"""

function ScharfetterGummel!(f, u, edge, data)
    uk  = viewK(edge, u)
    ul  = viewL(edge, u)

    ipsi = data.numberOfSpecies
    ireg = edge.region

    dpsi     = ul[ipsi]- uk[ipsi]

    f[ipsi]  =  - data.dielectricConstant[ireg] * ε0 * dpsi

    # return zero flux in equilibrium
    if data.inEquilibrium == true 
        return
    end

    for icc = 1:data.numberOfSpecies-1

        j0    =  data.chargeNumbers[icc] * q * data.mobility[ireg,icc] * data.UT * data.densityOfStates[ireg,icc]

        etak  = etaFunction(uk,edge,data,icc,ipsi) # calls etaFunction(u, edge::VoronoiFVM.Edge, data, icc, ipsi)
        etal  = etaFunction(ul,edge,data,icc,ipsi) # calls etaFunction(u, edge::VoronoiFVM.Edge, data, icc, ipsi)

        nodel = edge.node[2]
        nodek = edge.node[1]

        bandEdgeDifference = data.bandEdgeEnergyNode[nodel, icc] - data.bandEdgeEnergyNode[nodek, icc]

        bp, bm = fbernoulli_pm( data.chargeNumbers[icc] * (dpsi - bandEdgeDifference/q)/ data.UT)
        f[icc] = - data.chargeNumbers[icc] * j0 * ( bm * data.F[icc](etal) - bp * data.F[icc](etak) )

    end


end

"""
$(SIGNATURES)

The Sedan flux scheme.

"""

function Sedan!(f, u, edge, data)

    uk  = viewK(edge, u)
    ul  = viewL(edge, u)

    ipsi = data.numberOfSpecies
    ireg = edge.region

    dpsi     = ul[ipsi]- uk[ipsi]
    f[ipsi]  = - data.dielectricConstant[ireg] * ε0 * dpsi

    # return zero flux in equilibrium
    if data.inEquilibrium == true 
        return
    end

    for icc = 1:data.numberOfSpecies-1

        j0       = - data.chargeNumbers[icc] * q * data.mobility[ireg,icc] * data.UT * data.densityOfStates[ireg,icc]

        etak = etaFunction(uk,edge,data,icc,ipsi) # calls etaFunction(u, edge, data, icc, ipsi)
        etal = etaFunction(ul,edge,data,icc,ipsi) # calls etaFunction(u, edge, data, icc, ipsi)

        nodel = edge.node[2]; nodek = edge.node[1]
        bandEdgeDifference = data.bandEdgeEnergyNode[nodel, icc] - data.bandEdgeEnergyNode[nodek, icc]

        Q = data.chargeNumbers[icc] * ((dpsi - bandEdgeDifference/q)/ data.UT) + (etal - etak) - log(data.F[icc](etal)) + log(data.F[icc](etak))
        bp, bm = fbernoulli_pm(Q)

        f[icc] = data.chargeNumbers[icc] * j0 * ( bm * data.F[icc](etal) - bp * data.F[icc](etak) )
    end

end

"""
$(SIGNATURES)

The diffusion enhanced scheme by Bessemoulin-Chatard. Currently, the Pietra-Jüngel scheme is used for regularization of removable singularity.

"""

function diffusionEnhanced!(f, u, edge, data)
    tolRegularisation = 1.0e-13;

    uk  = viewK(edge, u)
    ul  = viewL(edge, u)

    ipsi = data.numberOfSpecies
    ireg = edge.region

    dpsi = ul[ipsi]- uk[ipsi]
    f[ipsi]  =  - data.dielectricConstant[ireg] * ε0 * dpsi

    # return zero flux in equilibrium
    if data.inEquilibrium == true 
        return
    end

    for icc = 1:data.numberOfSpecies-1

        j0   =  data.chargeNumbers[icc] * q * data.mobility[ireg,icc] * data.UT * data.densityOfStates[ireg,icc]

        etak = etaFunction(uk,edge,data,icc,ipsi) # calls etaFunction(u,edge::VoronoiFVM.Edge,data,icc,ipsi)
        etal = etaFunction(ul,edge,data,icc,ipsi) # calls etaFunction(u,edge::VoronoiFVM.Edge,data,icc,ipsi)

        if abs( (etal-etak)/ (etak+etal)) > tolRegularisation
            g = (etal - etak ) / ( log(data.F[icc](etal)) - log(data.F[icc](etak)) )
        else # regularization idea coming from Pietra-Jüngel scheme
            gk = exp(etak)/data.F[icc](etak)
            gl = exp(etal)/data.F[icc](etal)
            g  = 0.5 * ( gk + gl )
        end

        nodel = edge.node[2]; nodek = edge.node[1]
        bandEdgeDifference = data.bandEdgeEnergyNode[nodel, icc] - data.bandEdgeEnergyNode[nodek, icc]

        bp, bm = fbernoulli_pm( data.chargeNumbers[icc] * (dpsi - bandEdgeDifference/q)/ (data.UT * g) )
        f[icc] = - data.chargeNumbers[icc] * j0 * g * (  bm * data.F[icc](etal) - bp * data.F[icc](etak))
    end

end

"""
$(SIGNATURES)

The Koprucki-Gärtner scheme. This scheme is calculated by solving a fixed point equation which arises when considering the generalized Scharfetter-Gummel scheme in case of Blakemore statistics.
Hence, it should be exclusively worked with, when considering the Blakemore distribution.

"""

function KopruckiGaertner!(f, u, edge, data)
    gamma = 0.27        # from Blakemore distribution
    max_iteration = 200 # for Newton solver
    it = 0              # number of iterations (newton)
    damp = 0.1          # damping factor

    uk  = viewK(edge, u)
    ul  = viewL(edge, u)

    ipsi = data.numberOfSpecies
    ireg = edge.region

    dpsi     = ul[ipsi]- uk[ipsi]
    f[ipsi]  =  - data.dielectricConstant[ireg] * ε0 * dpsi

    # return zero flux in equilibrium
    if data.inEquilibrium == true 
        return
    end

    for icc = 1:data.numberOfSpecies-1

        j0   = - data.chargeNumbers[icc] * q * data.mobility[ireg,icc] * data.UT * data.densityOfStates[ireg,icc]

        etak = etaFunction(uk,edge,data,icc,ipsi) # calls etaFunction(u,edge::VoronoiFVM.Edge,data,icc,ipsi)
        etal = etaFunction(ul,edge,data,icc,ipsi) # calls etaFunction(u,edge::VoronoiFVM.Edge,data,icc,ipsi)

        # use Sedan flux as starting guess
        Q = data.chargeNumbers[icc] * dpsi/ data.UT + (etal - etak) - log(data.F[icc](etal)) + log(data.F[icc](etak))
        bp, bm = fbernoulli_pm(Q)
        jInitial =  ( bm * data.F[icc](etal)  - bp * data.F[icc](etak))

        implicitEquation(j::Real) =  (fbernoulli_pm(data.chargeNumbers[icc] * (dpsi / data.UT) - gamma*j )[2] * exp(etal) - fbernoulli_pm(data.chargeNumbers[icc] * (dpsi/ data.UT) - gamma*j )[1] * exp(etak)) - j

        delta = 1.0e-18 + 1.0e-14 * abs(value(jInitial))
        while (it < max_iteration)
            Fval  = implicitEquation(jInitial)
            dFval = ForwardDiff.derivative(implicitEquation,jInitial)
            if isnan( value(dFval) ) || value( abs(dFval) ) < delta
                @show value(jInitial), value(Fval), value(dFval)
                error("singular derivative")
            end
            update = Fval/dFval
            jInitial = jInitial - damp * update
            if abs(update) < delta
                break
            end
            it = it + 1
            damp = min(damp*1.2, 1.0)
        end
        f[icc] =   data.chargeNumbers[icc] * j0 * jInitial
    end
end

"""

$(SIGNATURES)

For given potentials, compute corresponding densities.

"""
function computeDensities(u, inode, data::DDFermiData, ireg::Union{Int32,Int64}, icc::Int, ipsi::Int)

    data.densityOfStates[ireg,icc] * data.F[icc](etaFunction(u,inode,data,ireg,icc,ipsi))

end

"""

$(SIGNATURES)

For given potentials in vector form, compute corresponding vectorized densities.

"""

function computeDensities(data, sol)

    ipsi      = data.numberOfSpecies
    densities = Array{Real,2}(undef, data.numberOfSpecies-1, size(sol,2))

    for ireg in 1:data.numberOfRegions
        for icc in 1:data.numberOfSpecies-1
            for inode in 1:data.numberOfNodes
                u = sol[:,inode]
                densities[icc,inode] = computeDensities(u, inode, data, ireg, icc, ipsi)
            end
        end
    end

    return densities

end


"""

$(SIGNATURES)

Compute the electro-neutral solution for the Boltzmann approximation. 
It is obtained by setting the left-hand side in
the Poisson equation equal to zero and solving for \\psi.

    DEPRECATED, use DDFermi.electroNeutralSolution!(data, grid)

"""

function electroNeutralSolutionBoltzmann(grid::ExtendableGrid,data::DDFermiData)

    if data.numberOfSpecies-1 != 2
        error("The electroneutral solution is only implemented for two species!")
    end

    # region independent parameters
    iphin = 1;
    iphip = 2;

    # initialize zero vector
    coord        = grid[Coordinates]
    bfacenodes   = grid[BFaceNodes]
    bfaceregions = grid[BFaceRegions]
    psi0         = zeros(length(coord))

    # boundary values
    for i = 1:length(bfacenodes)
        # boundary index
        ibreg = bfaceregions[i]

        # boundary region specific data
        Ec = data.bBandEdgeEnergy[ibreg,iphin]
        Ev = data.bBandEdgeEnergy[ibreg,iphip]
        Nc = data.bDensityOfStates[ibreg,iphin]
        Nv = data.bDensityOfStates[ibreg,iphip]
        Ni = sqrt( Nc*Nv*exp(-(Ec-Ev)/(kB*data.temperature)) )
        C  = -data.chargeNumbers[iphin] * data.bDoping[ibreg,iphin] -data.chargeNumbers[iphip] * data.bDoping[ibreg,iphip]

        # set boundary values for electroneutral potential
        psi0[bfacenodes[i]] = (Ec+Ev)/(2q) - 0.5*data.UT*log(Nc/Nv) + data.UT*asinh(C/(2*Ni))
    end

    # interior values
    cellregions = grid[CellRegions]

    for i=1:length(cellregions)-1

        # interior index
        ireg      = cellregions[i]
        ireg_next = cellregions[i+1]

        # interior region specific data
        Ec = (data.bandEdgeEnergy[ireg,iphin]  + data.bandEdgeEnergy[ireg_next,iphin] ) / 2 + data.bandEdgeEnergyNode[i,iphin]
        Ev = (data.bandEdgeEnergy[ireg,iphip]  + data.bandEdgeEnergy[ireg_next,iphip] ) / 2 + data.bandEdgeEnergyNode[i,iphip]
        Nc = (data.densityOfStates[ireg,iphin] + data.densityOfStates[ireg_next,iphin]) / 2
        Nv = (data.densityOfStates[ireg,iphip] + data.densityOfStates[ireg_next,iphip]) / 2
        Ni = sqrt( Nc*Nv*exp(-(Ec-Ev)/(kB*data.temperature)) )
        C  = -data.chargeNumbers[iphin] * (data.doping[ireg,iphin]+data.doping[ireg_next,iphin])/2 -
              data.chargeNumbers[iphip] * (data.doping[ireg,iphip]+data.doping[ireg_next,iphip])/2

        # set interior values for electroneutral potential
        psi0[i+1] = (Ec+Ev)/(2q) - 0.5*data.UT*log(Nc/Nv) + data.UT*asinh(C/(2*Ni))
    end

    psi0
end

"""

$(SIGNATURES)

Find the equilibrium solution for the electrostatic potential with Boltzmann statistics for non-Boltzmann statistics.

"""

function solveEquilibriumBoltzmann!(solution, initialGuess, data, grid, control, dense)

    # if F != Boltzmann componentwise, find equilibrium solution for Boltzmann
    if !prod(data.F .== DDFermi.Boltzmann) 
        num_cellregions = grid[NumCellRegions]
        num_bfaceregions = grid[NumBFaceRegions] 
        species  = 1:data.numberOfSpecies
        regions  = 1:num_cellregions
        bregions = 1:num_bfaceregions

        # save and set new values (careful with aliasing of arrays!)
        saveDistribution    = copy(data.F)                          # copy() avoids aliasing
        saveContactVoltage  = copy(data.contactVoltage)             # copy() avoids aliasing
        data.F             .= Boltzmann
        data.contactVoltage = zeros(size(data.contactVoltage)) * V

        # initializing physics environment with the Boltzmann approximation as distribution function
        physicsBoltzmann = VoronoiFVM.Physics(
            data        = data,
            num_species = data.numberOfSpecies,
            flux        = DDFermi.ScharfetterGummel!,
            reaction    = DDFermi.reaction!,
            breaction   = DDFermi.breaction!
        )

        if dense
            sysBoltzmann = VoronoiFVM.System(grid, physicsBoltzmann, unknown_storage = :dense)
        else
            sysBoltzmann = VoronoiFVM.System(grid, physicsBoltzmann, unknown_storage = :sparse)
        end
        # enable all species in all regions
        for ispecies in species
            enable_species!(sysBoltzmann, ispecies, regions)
        end
        for icc in species[1:end-1]
            for bregion in bregions
                sysBoltzmann.boundary_values[icc,  bregion] = data.contactVoltage[bregion]
                sysBoltzmann.boundary_factors[icc, bregion] = VoronoiFVM.Dirichlet
            end
        end
        solve!(solution, initialGuess, sysBoltzmann, control = control, tstep = Inf)
        initialGuess .= solution

        # switch back to the original data values
        data.F              = saveDistribution
        data.contactVoltage = saveContactVoltage

    # if F = Boltzmann componentwise, don't do anything    
    else 
        
        println("*** We compute with Boltzmann statistics anyway. ")
        println("*** WARNING: Nothing is computed! ")

    end

end



"""

$(SIGNATURES)

Compute the electro-neutral solution for the Boltzmann approximation. 
It is obtained by setting the left-hand side in
the Poisson equation equal to zero and solving for \\psi.
The charge carriers may obey different statitics functions.

"""
function electroNeutralSolution!(data, grid; Newton=false)

    println(data.numberOfSpecies)
    solution        = zeros(length(grid[Coordinates]))
    iccVector       = collect(1:data.numberOfSpecies-1)
    zVector         = data.chargeNumbers[iccVector]
    FVector         = data.F[iccVector]
    regionsAllCells = copy(grid[CellRegions])
    regionsAllCells = push!(regionsAllCells,grid[CellRegions][end]) #  enlarge region by final cell
    phi             = 0.0                                           # in equilibrium set to 0
    psi0_initial    = 0.5

    for index = 1:length(regionsAllCells)-1
        
        println(index)
        ireg          = regionsAllCells[index]
        zVector       = data.chargeNumbers[iccVector]
        FVector       = data.F[iccVector]
        # all regions of nodes belonging to cell for given index
        regionsOfCell = regionsAllCells[grid[CellNodes][:,index]]

        # average following quantities if needed among all regions
        EVector = Float64[]; CVector = Float64[]; NVector = Float64[]

        for icc = 1:data.numberOfSpecies-1
            push!( EVector, sum(data.bandEdgeEnergy[regionsOfCell,icc])  / length(regionsOfCell) + data.bandEdgeEnergyNode[index,icc])
            push!( CVector, sum(data.doping[regionsOfCell,icc])          / length(regionsOfCell) + data.dopingNode[index,icc])
            push!( NVector, sum(data.densityOfStates[regionsOfCell,icc]) / length(regionsOfCell) + data.densityOfStatesNode[index,icc])
        end

        # println("data.bandEdgeEnergy[regionsOfCell,icc] = $(data.bandEdgeEnergy[regionsOfCell,:])")
        # println("EVector = $EVector")
        # println("CVector = $CVector")
        # println("NVector = $NVector")

        # rhs of Poisson's equation as anonymous function depending on psi0
        f = psi0 -> chargeDensity(psi0,phi,data.UT,EVector,zVector,CVector,NVector,FVector)

        if !Newton
            try
                solution[index+1] = fzero(f, psi0_initial)
            catch 
                psi0_initial = 2.0
                solution[index+1] = fzero(f, psi0_initial)
                psi0_initial = 0.25
            end
        else 
            D(f) = psi0 -> ForwardDiff.derivative(f,float(psi0))
            solution[index+1] = find_zero((f,D(f)),psi0_initial)
        end
    end

    # fill in last values, same as second to last
    solution[1] = solution[2]

    return solution


end


"""

$(SIGNATURES)

Compute the charge density, i.e. the right-hand side of Poisson's equation.

"""
function chargeDensity(psi0,phi,UT,EVector,chargeNumbers,dopingVector,dosVector,FVector)
    # https://stackoverflow.com/questions/45667291/how-to-apply-one-argument-to-arrayfunction-1-element-wise-smartly-in-julia
    sum(-chargeNumbers .* dopingVector) + sum( chargeNumbers .* dosVector .* (etaFunction(psi0,phi,UT,EVector,chargeNumbers) .|> FVector) )
end<|MERGE_RESOLUTION|>--- conflicted
+++ resolved
@@ -323,16 +323,10 @@
 Generation rate.
 """
 
-<<<<<<< HEAD
 function generation(data,node)
 
     return data.λ2 * 2.5e21 / (cm^3 * s)    # Phil considers a uniform generation rate (but only in the intrinsic layer)
 
-=======
-function generation(node)
-    #DA: put it off for the laser simulation
-    return 0.0 #2.5e2 / (cm^3 * s)  # 2.5e21 / (cm^3 * s)    # Phil considers a uniform generation rate (but only in the intrinsic layer)
->>>>>>> 987aa757
 end
 
 """
@@ -388,17 +382,6 @@
             f[icc] = f[icc] + (data.recombinationAuger[ireg,iphin] * n + data.recombinationAuger[ireg,iphip] *p)
 
             # SRH recombination
-<<<<<<< HEAD
-            f[icc] = f[icc] + 1 / (  data.recombinationSRHLifetime[ireg,iphip]*(n+data.recombinationSRHTrapDensity[ireg,iphin]) 
-                                   + data.recombinationSRHLifetime[ireg,iphin]*(p+data.recombinationSRHTrapDensity[ireg,iphip]) )
-
-            # full recombination
-            f[icc]  = - q * data.chargeNumbers[icc] * (generation(data,node) - f[icc] * n * p * ( 1 - exp( (u[iphin]-u[iphip])/data.UT ) ) )
-        end
-
-        # try
-        #     println(f[icc].value)
-=======
             f[icc] = f[icc] + 1.0 / (  data.recombinationSRHLifetime[ireg,iphip] * (n + data.recombinationSRHTrapDensity[ireg,iphin]) 
                                 + data.recombinationSRHLifetime[ireg,iphin] * (p + data.recombinationSRHTrapDensity[ireg,iphip]) )
          #end
@@ -419,7 +402,6 @@
         #     #     println("---")
         #     #    println(generation(node))
         #     # end
->>>>>>> 987aa757
         # catch
         #     println(f[icc])
         # end
@@ -442,15 +424,13 @@
     for icc = 1:data.numberOfSpecies - 1
         eta = etaFunction(u,node,data,icc,ipsi) # calls etaFunction(u,node::VoronoiFVM.Node,data,icc,ipsi)
 
-<<<<<<< HEAD
-        f[ipsi] = f[ipsi] - data.chargeNumbers[icc] * data.doping[node.region,icc]  # subtract doping
-        f[ipsi] = f[ipsi] + data.chargeNumbers[icc] * u[icc]                        # add charge carrier
-        f[icc]  = 0.0
-=======
+        # f[ipsi] = f[ipsi] - data.chargeNumbers[icc] * data.doping[node.region,icc]  # subtract doping
+        # f[ipsi] = f[ipsi] + data.chargeNumbers[icc] * u[icc]                        # add charge carrier
+        # f[icc]  = 0.0
+        
         f[ipsi] = f[ipsi] - data.chargeNumbers[icc] * data.doping[node.region,icc]                          # subtract doping
         f[ipsi] = f[ipsi] + data.chargeNumbers[icc] * data.densityOfStates[node.region,icc] * data.F[icc](eta)   # add charge carrier
         f[ipsi] = f[ipsi] + data.chargeNumbers[icc] * data.densityOfStates[node.region,icc] * data.F[icc](eta)   # add charge carrier
->>>>>>> 987aa757
 
         ## add different recombination kernels r(n,p)
         for ireg = 1:data.numberOfRegions
@@ -470,12 +450,8 @@
         #     println(f[icc])
         # end
     end
-<<<<<<< HEAD
     
     f[ipsi] = - q * data.λ1 * f[ipsi]
-=======
-    f[ipsi] = - q * f[ipsi]
->>>>>>> 987aa757
 end
 
 
@@ -515,7 +491,6 @@
 end
 
 
-<<<<<<< HEAD
 """
 $(SIGNATURES)
 
@@ -555,8 +530,6 @@
 
 end
 
-=======
->>>>>>> 987aa757
 
 """
 $(SIGNATURES)
