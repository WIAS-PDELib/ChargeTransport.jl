--- conflicted
+++ resolved
@@ -732,12 +732,8 @@
 
     g0 = paramsoptical.gain_0[ireg]
 
-<<<<<<< HEAD
     eValue = paramsoptical.eigenvalues[1]
     beta = sqrt(-eValue)
-=======
-    eValue = paramsoptical.eigenvalues[1]; beta = sqrt(-eValue)
->>>>>>> f201e0ff
     eVector = paramsoptical.eigenvectors[node.index, 1]
 
     power = paramsoptical.power
